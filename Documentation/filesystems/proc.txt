--- conflicted
+++ resolved
@@ -1406,12 +1406,6 @@
 (OOM_DISABLE) to disable oom killing entirely for that task.  Its value is
 scaled linearly with /proc/<pid>/oom_score_adj.
 
-<<<<<<< HEAD
-Writing to /proc/<pid>/oom_score_adj or /proc/<pid>/oom_adj will change the
-other with its scaled value.
-
-=======
->>>>>>> 5f243b9b
 The value of /proc/<pid>/oom_score_adj may be reduced no lower than the last
 value set by a CAP_SYS_RESOURCE process. To reduce the value any lower
 requires CAP_SYS_RESOURCE.
@@ -1429,11 +1423,7 @@
 -------------------------------------------------------------
 
 This file can be used to check the current score used by the oom-killer is for
-<<<<<<< HEAD
-any given <pid>. Use it together with /proc/<pid>/oom_adj to tune which
-=======
 any given <pid>. Use it together with /proc/<pid>/oom_score_adj to tune which
->>>>>>> 5f243b9b
 process should be killed in an out-of-memory situation.
 
 
