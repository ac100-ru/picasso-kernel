--- conflicted
+++ resolved
@@ -1,11 +1,7 @@
 VERSION = 3
 PATCHLEVEL = 8
 SUBLEVEL = 13
-<<<<<<< HEAD
-EXTRAVERSION = .7
-=======
 EXTRAVERSION = .9
->>>>>>> 2fb23fcb
 NAME = Remoralised Urchins Update
 
 # *DOCUMENTATION*
