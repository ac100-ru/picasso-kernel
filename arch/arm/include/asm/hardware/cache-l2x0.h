/*
 * arch/arm/include/asm/hardware/cache-l2x0.h
 *
 * Copyright (C) 2007 ARM Limited
 *
 * This program is free software; you can redistribute it and/or modify
 * it under the terms of the GNU General Public License version 2 as
 * published by the Free Software Foundation.
 *
 * This program is distributed in the hope that it will be useful,
 * but WITHOUT ANY WARRANTY; without even the implied warranty of
 * MERCHANTABILITY or FITNESS FOR A PARTICULAR PURPOSE.  See the
 * GNU General Public License for more details.
 *
 * You should have received a copy of the GNU General Public License
 * along with this program; if not, write to the Free Software
 * Foundation, Inc., 59 Temple Place, Suite 330, Boston, MA 02111-1307 USA
 */

#ifndef __ASM_ARM_HARDWARE_L2X0_H
#define __ASM_ARM_HARDWARE_L2X0_H

#include <linux/errno.h>

#define L2X0_CACHE_ID			0x000
#define L2X0_CACHE_TYPE			0x004
#define L2X0_CTRL			0x100
#define L2X0_AUX_CTRL			0x104
#define L2X0_TAG_LATENCY_CTRL		0x108
#define L2X0_DATA_LATENCY_CTRL		0x10C
#define L2X0_EVENT_CNT_CTRL		0x200
#define L2X0_EVENT_CNT1_CFG		0x204
#define L2X0_EVENT_CNT0_CFG		0x208
#define L2X0_EVENT_CNT1_VAL		0x20C
#define L2X0_EVENT_CNT0_VAL		0x210
#define L2X0_INTR_MASK			0x214
#define L2X0_MASKED_INTR_STAT		0x218
#define L2X0_RAW_INTR_STAT		0x21C
#define L2X0_INTR_CLEAR			0x220
#define L2X0_CACHE_SYNC			0x730
#define L2X0_DUMMY_REG			0x740
#define L2X0_INV_LINE_PA		0x770
#define L2X0_INV_WAY			0x77C
#define L2X0_CLEAN_LINE_PA		0x7B0
#define L2X0_CLEAN_LINE_IDX		0x7B8
#define L2X0_CLEAN_WAY			0x7BC
#define L2X0_CLEAN_INV_LINE_PA		0x7F0
#define L2X0_CLEAN_INV_LINE_IDX		0x7F8
#define L2X0_CLEAN_INV_WAY		0x7FC
/*
 * The lockdown registers repeat 8 times for L310, the L210 has only one
 * D and one I lockdown register at 0x0900 and 0x0904.
 */
#define L2X0_LOCKDOWN_WAY_D_BASE	0x900
#define L2X0_LOCKDOWN_WAY_I_BASE	0x904
#define L2X0_LOCKDOWN_STRIDE		0x08
#define L2X0_ADDR_FILTER_START		0xC00
#define L2X0_ADDR_FILTER_END		0xC04
#define L2X0_TEST_OPERATION		0xF00
#define L2X0_LINE_DATA			0xF10
#define L2X0_LINE_TAG			0xF30
#define L2X0_DEBUG_CTRL			0xF40
#define L2X0_PREFETCH_CTRL		0xF60
#define L2X0_POWER_CTRL			0xF80
#define   L2X0_DYNAMIC_CLK_GATING_EN	(1 << 1)
#define   L2X0_STNDBY_MODE_EN		(1 << 0)

/* Registers shifts and masks */
#define L2X0_CACHE_ID_REV_MASK		(0x3f)
#define L2X0_CACHE_ID_PART_MASK		(0xf << 6)
#define L2X0_CACHE_ID_PART_L210		(1 << 6)
#define L2X0_CACHE_ID_PART_L310		(3 << 6)
#define L2X0_CACHE_ID_RTL_MASK          0x3f
#define L2X0_CACHE_ID_RTL_R0P0          0x0
#define L2X0_CACHE_ID_RTL_R1P0          0x2
#define L2X0_CACHE_ID_RTL_R2P0          0x4
#define L2X0_CACHE_ID_RTL_R3P0          0x5
#define L2X0_CACHE_ID_RTL_R3P1          0x6
#define L2X0_CACHE_ID_RTL_R3P2          0x8

#define L2X0_AUX_CTRL_MASK			0xc0000fff
#define L2X0_AUX_CTRL_DATA_RD_LATENCY_SHIFT	0
#define L2X0_AUX_CTRL_DATA_RD_LATENCY_MASK	0x7
#define L2X0_AUX_CTRL_DATA_WR_LATENCY_SHIFT	3
#define L2X0_AUX_CTRL_DATA_WR_LATENCY_MASK	(0x7 << 3)
#define L2X0_AUX_CTRL_TAG_LATENCY_SHIFT		6
#define L2X0_AUX_CTRL_TAG_LATENCY_MASK		(0x7 << 6)
#define L2X0_AUX_CTRL_DIRTY_LATENCY_SHIFT	9
#define L2X0_AUX_CTRL_DIRTY_LATENCY_MASK	(0x7 << 9)
#define L2X0_AUX_CTRL_ASSOCIATIVITY_SHIFT	16
#define L2X0_AUX_CTRL_WAY_SIZE_SHIFT		17
#define L2X0_AUX_CTRL_WAY_SIZE_MASK		(0x7 << 17)
#define L2X0_AUX_CTRL_SHARE_OVERRIDE_SHIFT	22
#define L2X0_AUX_CTRL_NS_LOCKDOWN_SHIFT		26
#define L2X0_AUX_CTRL_NS_INT_CTRL_SHIFT		27
#define L2X0_AUX_CTRL_DATA_PREFETCH_SHIFT	28
#define L2X0_AUX_CTRL_INSTR_PREFETCH_SHIFT	29
#define L2X0_AUX_CTRL_EARLY_BRESP_SHIFT		30

#define L2X0_LATENCY_CTRL_SETUP_SHIFT	0
#define L2X0_LATENCY_CTRL_RD_SHIFT	4
#define L2X0_LATENCY_CTRL_WR_SHIFT	8

#define L2X0_ADDR_FILTER_EN		1

<<<<<<< HEAD
#define REV_PL310_R2P0				4
=======
#define L2X0_CTRL_EN			1

#define L2X0_WAY_SIZE_SHIFT		3
>>>>>>> 5f243b9b

#ifndef __ASSEMBLY__
extern void __init l2x0_init(void __iomem *base, u32 aux_val, u32 aux_mask);
#if defined(CONFIG_CACHE_L2X0) && defined(CONFIG_OF)
extern int l2x0_of_init(u32 aux_val, u32 aux_mask);
#else
static inline int l2x0_of_init(u32 aux_val, u32 aux_mask)
{
	return -ENODEV;
}
#endif

struct l2x0_regs {
	unsigned long phy_base;
	unsigned long aux_ctrl;
	/*
	 * Whether the following registers need to be saved/restored
	 * depends on platform
	 */
	unsigned long tag_latency;
	unsigned long data_latency;
	unsigned long filter_start;
	unsigned long filter_end;
	unsigned long prefetch_ctrl;
	unsigned long pwr_ctrl;
	unsigned long ctrl;
};

extern struct l2x0_regs l2x0_saved_regs;

#endif /* __ASSEMBLY__ */

#endif<|MERGE_RESOLUTION|>--- conflicted
+++ resolved
@@ -103,13 +103,10 @@
 
 #define L2X0_ADDR_FILTER_EN		1
 
-<<<<<<< HEAD
-#define REV_PL310_R2P0				4
-=======
+#define REV_PL310_R2P0			4
 #define L2X0_CTRL_EN			1
 
 #define L2X0_WAY_SIZE_SHIFT		3
->>>>>>> 5f243b9b
 
 #ifndef __ASSEMBLY__
 extern void __init l2x0_init(void __iomem *base, u32 aux_val, u32 aux_mask);
