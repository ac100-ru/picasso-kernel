/*
 *  linux/arch/arm/kernel/entry-armv.S
 *
 *  Copyright (C) 1996,1997,1998 Russell King.
 *  ARM700 fix by Matthew Godbolt (linux-user@willothewisp.demon.co.uk)
 *  nommu support by Hyok S. Choi (hyok.choi@samsung.com)
 *
 * This program is free software; you can redistribute it and/or modify
 * it under the terms of the GNU General Public License version 2 as
 * published by the Free Software Foundation.
 *
 *  Low-level vector interface routines
 *
 *  Note:  there is a StrongARM bug in the STMIA rn, {regs}^ instruction
 *  that causes it to save wrong values...  Be aware!
 */

#include <asm/assembler.h>
#include <asm/memory.h>
#include <asm/glue-df.h>
#include <asm/glue-pf.h>
#include <asm/vfpmacros.h>
#ifndef CONFIG_MULTI_IRQ_HANDLER
#include <mach/entry-macro.S>
#endif
#include <asm/thread_notify.h>
#include <asm/unwind.h>
#include <asm/unistd.h>
#include <asm/tls.h>
#include <asm/system_info.h>

#include "entry-header.S"
#include <asm/entry-macro-multi.S>

/*
 * Interrupt handling.
 */
	.macro	irq_handler
#ifdef CONFIG_MULTI_IRQ_HANDLER
	ldr	r1, =handle_arch_irq
	mov	r0, sp
	adr	lr, BSYM(9997f)
	ldr	pc, [r1]
#else
	arch_irq_handler_default
#endif
9997:
	.endm

	.macro	pabt_helper
	@ PABORT handler takes pt_regs in r2, fault address in r4 and psr in r5
#ifdef MULTI_PABORT
	ldr	ip, .LCprocfns
	mov	lr, pc
	ldr	pc, [ip, #PROCESSOR_PABT_FUNC]
#else
	bl	CPU_PABORT_HANDLER
#endif
	.endm

	.macro	dabt_helper

	@
	@ Call the processor-specific abort handler:
	@
	@  r2 - pt_regs
	@  r4 - aborted context pc
	@  r5 - aborted context psr
	@
	@ The abort handler must return the aborted address in r0, and
	@ the fault status register in r1.  r9 must be preserved.
	@
#ifdef MULTI_DABORT
	ldr	ip, .LCprocfns
	mov	lr, pc
	ldr	pc, [ip, #PROCESSOR_DABT_FUNC]
#else
	bl	CPU_DABORT_HANDLER
#endif
	.endm

#ifdef CONFIG_KPROBES
	.section	.kprobes.text,"ax",%progbits
#else
	.text
#endif

/*
 * Invalid mode handlers
 */
	.macro	inv_entry, reason
	sub	sp, sp, #S_FRAME_SIZE
 ARM(	stmib	sp, {r1 - lr}		)
 THUMB(	stmia	sp, {r0 - r12}		)
 THUMB(	str	sp, [sp, #S_SP]		)
 THUMB(	str	lr, [sp, #S_LR]		)
	mov	r1, #\reason
	.endm

__pabt_invalid:
	inv_entry BAD_PREFETCH
	b	common_invalid
ENDPROC(__pabt_invalid)

__dabt_invalid:
	inv_entry BAD_DATA
	b	common_invalid
ENDPROC(__dabt_invalid)

__irq_invalid:
	inv_entry BAD_IRQ
	b	common_invalid
ENDPROC(__irq_invalid)

__und_invalid:
	inv_entry BAD_UNDEFINSTR

	@
	@ XXX fall through to common_invalid
	@

@
@ common_invalid - generic code for failed exception (re-entrant version of handlers)
@
common_invalid:
	zero_fp

	ldmia	r0, {r4 - r6}
	add	r0, sp, #S_PC		@ here for interlock avoidance
	mov	r7, #-1			@  ""   ""    ""        ""
	str	r4, [sp]		@ save preserved r0
	stmia	r0, {r5 - r7}		@ lr_<exception>,
					@ cpsr_<exception>, "old_r0"

	mov	r0, sp
	b	bad_mode
ENDPROC(__und_invalid)

/*
 * SVC mode handlers
 */

#if defined(CONFIG_AEABI) && (__LINUX_ARM_ARCH__ >= 5)
#define SPFIX(code...) code
#else
#define SPFIX(code...)
#endif

	.macro	svc_entry, stack_hole=0
 UNWIND(.fnstart		)
 UNWIND(.save {r0 - pc}		)
	sub	sp, sp, #(S_FRAME_SIZE + \stack_hole - 4)
#ifdef CONFIG_THUMB2_KERNEL
 SPFIX(	str	r0, [sp]	)	@ temporarily saved
 SPFIX(	mov	r0, sp		)
 SPFIX(	tst	r0, #4		)	@ test original stack alignment
 SPFIX(	ldr	r0, [sp]	)	@ restored
#else
 SPFIX(	tst	sp, #4		)
#endif
 SPFIX(	subeq	sp, sp, #4	)
	stmia	sp, {r1 - r12}

	ldmia	r0, {r3 - r5}
	add	r7, sp, #S_SP - 4	@ here for interlock avoidance
	mov	r6, #-1			@  ""  ""      ""       ""
	add	r2, sp, #(S_FRAME_SIZE + \stack_hole - 4)
 SPFIX(	addeq	r2, r2, #4	)
	str	r3, [sp, #-4]!		@ save the "real" r0 copied
					@ from the exception stack

	mov	r3, lr

	@
	@ We are now ready to fill in the remaining blanks on the stack:
	@
	@  r2 - sp_svc
	@  r3 - lr_svc
	@  r4 - lr_<exception>, already fixed up for correct return/restart
	@  r5 - spsr_<exception>
	@  r6 - orig_r0 (see pt_regs definition in ptrace.h)
	@
	stmia	r7, {r2 - r6}

#ifdef CONFIG_TRACE_IRQFLAGS
	bl	trace_hardirqs_off
#endif
	.endm

	.align	5
__dabt_svc:
	svc_entry
	mov	r2, sp
	dabt_helper

	@
	@ IRQs off again before pulling preserved data off the stack
	@
	disable_irq_notrace

#ifdef CONFIG_TRACE_IRQFLAGS
	tst	r5, #PSR_I_BIT
	bleq	trace_hardirqs_on
	tst	r5, #PSR_I_BIT
	blne	trace_hardirqs_off
#endif
	svc_exit r5				@ return from exception
 UNWIND(.fnend		)
ENDPROC(__dabt_svc)

	.align	5
__irq_svc:
	svc_entry
	irq_handler

#ifdef CONFIG_PREEMPT
	get_thread_info tsk
	ldr	r8, [tsk, #TI_PREEMPT]		@ get preempt count
	ldr	r0, [tsk, #TI_FLAGS]		@ get flags
	teq	r8, #0				@ if preempt count != 0
	movne	r0, #0				@ force flags to 0
	tst	r0, #_TIF_NEED_RESCHED
	blne	svc_preempt
#endif

#ifdef CONFIG_TRACE_IRQFLAGS
	@ The parent context IRQs must have been enabled to get here in
	@ the first place, so there's no point checking the PSR I bit.
	bl	trace_hardirqs_on
#endif
	svc_exit r5				@ return from exception
 UNWIND(.fnend		)
ENDPROC(__irq_svc)

	.ltorg

#ifdef CONFIG_PREEMPT
svc_preempt:
	mov	r8, lr
1:	bl	preempt_schedule_irq		@ irq en/disable is done inside
	ldr	r0, [tsk, #TI_FLAGS]		@ get new tasks TI_FLAGS
	tst	r0, #_TIF_NEED_RESCHED
	moveq	pc, r8				@ go again
	b	1b
#endif

__und_fault:
	@ Correct the PC such that it is pointing at the instruction
	@ which caused the fault.  If the faulting instruction was ARM
	@ the PC will be pointing at the next instruction, and have to
	@ subtract 4.  Otherwise, it is Thumb, and the PC will be
	@ pointing at the second half of the Thumb instruction.  We
	@ have to subtract 2.
	ldr	r2, [r0, #S_PC]
	sub	r2, r2, r1
	str	r2, [r0, #S_PC]
	b	do_undefinstr
ENDPROC(__und_fault)

	.align	5
__und_svc:
#ifdef CONFIG_KPROBES
	@ If a kprobe is about to simulate a "stmdb sp..." instruction,
	@ it obviously needs free stack space which then will belong to
	@ the saved context.
	svc_entry 64
#else
	svc_entry
#endif
	@
	@ call emulation code, which returns using r9 if it has emulated
	@ the instruction, or the more conventional lr if we are to treat
	@ this as a real undefined instruction
	@
	@  r0 - instruction
	@
#ifndef CONFIG_THUMB2_KERNEL
	ldr	r0, [r4, #-4]
#else
	mov	r1, #2
	ldrh	r0, [r4, #-2]			@ Thumb instruction at LR - 2
	cmp	r0, #0xe800			@ 32-bit instruction if xx >= 0
	blo	__und_svc_fault
	ldrh	r9, [r4]			@ bottom 16 bits
	add	r4, r4, #2
	str	r4, [sp, #S_PC]
	orr	r0, r9, r0, lsl #16
#endif
	adr	r9, BSYM(__und_svc_finish)
	mov	r2, r4
	bl	call_fpe

	mov	r1, #4				@ PC correction to apply
__und_svc_fault:
	mov	r0, sp				@ struct pt_regs *regs
	bl	__und_fault

	@
	@ IRQs off again before pulling preserved data off the stack
	@
__und_svc_finish:
	disable_irq_notrace

	@
	@ restore SPSR and restart the instruction
	@
	ldr	r5, [sp, #S_PSR]		@ Get SVC cpsr
#ifdef CONFIG_TRACE_IRQFLAGS
	tst	r5, #PSR_I_BIT
	bleq	trace_hardirqs_on
	tst	r5, #PSR_I_BIT
	blne	trace_hardirqs_off
#endif
	svc_exit r5				@ return from exception
 UNWIND(.fnend		)
ENDPROC(__und_svc)

	.align	5
__pabt_svc:
	svc_entry
	mov	r2, sp				@ regs
	pabt_helper

	@
	@ IRQs off again before pulling preserved data off the stack
	@
	disable_irq_notrace

#ifdef CONFIG_TRACE_IRQFLAGS
	tst	r5, #PSR_I_BIT
	bleq	trace_hardirqs_on
	tst	r5, #PSR_I_BIT
	blne	trace_hardirqs_off
#endif
	svc_exit r5				@ return from exception
 UNWIND(.fnend		)
ENDPROC(__pabt_svc)

	.align	5
.LCcralign:
	.word	cr_alignment
#ifdef MULTI_DABORT
.LCprocfns:
	.word	processor
#endif
.LCfp:
	.word	fp_enter

/*
 * User mode handlers
 *
 * EABI note: sp_svc is always 64-bit aligned here, so should S_FRAME_SIZE
 */

#if defined(CONFIG_AEABI) && (__LINUX_ARM_ARCH__ >= 5) && (S_FRAME_SIZE & 7)
#error "sizeof(struct pt_regs) must be a multiple of 8"
#endif

	.macro	usr_entry
 UNWIND(.fnstart	)
 UNWIND(.cantunwind	)	@ don't unwind the user space
	sub	sp, sp, #S_FRAME_SIZE
 ARM(	stmib	sp, {r1 - r12}	)
 THUMB(	stmia	sp, {r0 - r12}	)

	ldmia	r0, {r3 - r5}
	add	r0, sp, #S_PC		@ here for interlock avoidance
	mov	r6, #-1			@  ""  ""     ""        ""

	str	r3, [sp]		@ save the "real" r0 copied
					@ from the exception stack

	@
	@ We are now ready to fill in the remaining blanks on the stack:
	@
	@  r4 - lr_<exception>, already fixed up for correct return/restart
	@  r5 - spsr_<exception>
	@  r6 - orig_r0 (see pt_regs definition in ptrace.h)
	@
	@ Also, separately save sp_usr and lr_usr
	@
	stmia	r0, {r4 - r6}
 ARM(	stmdb	r0, {sp, lr}^			)
 THUMB(	store_user_sp_lr r0, r1, S_SP - S_PC	)

	@
	@ Enable the alignment trap while in kernel mode
	@
	alignment_trap r0

	@
	@ Clear FP to mark the first stack frame
	@
	zero_fp

#ifdef CONFIG_IRQSOFF_TRACER
	bl	trace_hardirqs_off
#endif
	.endm

	.macro	kuser_cmpxchg_check
#if !defined(CONFIG_CPU_32v6K) && !defined(CONFIG_NEEDS_SYSCALL_FOR_CMPXCHG)
#ifndef CONFIG_MMU
#warning "NPTL on non MMU needs fixing"
#else
	@ Make sure our user space atomic helper is restarted
	@ if it was interrupted in a critical region.  Here we
	@ perform a quick test inline since it should be false
	@ 99.9999% of the time.  The rest is done out of line.
	cmp	r4, #TASK_SIZE
	blhs	kuser_cmpxchg64_fixup
#endif
#endif
	.endm

	.align	5
__dabt_usr:
	usr_entry
	kuser_cmpxchg_check
	mov	r2, sp
	dabt_helper
	b	ret_from_exception
 UNWIND(.fnend		)
ENDPROC(__dabt_usr)

	.align	5
__irq_usr:
	usr_entry
	kuser_cmpxchg_check
	irq_handler
	get_thread_info tsk
	mov	why, #0
	b	ret_to_user_from_irq
 UNWIND(.fnend		)
ENDPROC(__irq_usr)

	.ltorg

	.align	5
__und_usr:
	usr_entry

	mov	r2, r4
	mov	r3, r5

	@ r2 = regs->ARM_pc, which is either 2 or 4 bytes ahead of the
	@      faulting instruction depending on Thumb mode.
	@ r3 = regs->ARM_cpsr
	@
	@ The emulation code returns using r9 if it has emulated the
	@ instruction, or the more conventional lr if we are to treat
	@ this as a real undefined instruction
	@
	adr	r9, BSYM(ret_from_exception)

	tst	r3, #PSR_T_BIT			@ Thumb mode?
	bne	__und_usr_thumb
	sub	r4, r2, #4			@ ARM instr at LR - 4
1:	ldrt	r0, [r4]
#ifdef CONFIG_CPU_ENDIAN_BE8
	rev	r0, r0				@ little endian instruction
#endif
	@ r0 = 32-bit ARM instruction which caused the exception
	@ r2 = PC value for the following instruction (:= regs->ARM_pc)
	@ r4 = PC value for the faulting instruction
	@ lr = 32-bit undefined instruction function
	adr	lr, BSYM(__und_usr_fault_32)
	b	call_fpe

__und_usr_thumb:
	@ Thumb instruction
	sub	r4, r2, #2			@ First half of thumb instr at LR - 2
#if CONFIG_ARM_THUMB && __LINUX_ARM_ARCH__ >= 6 && CONFIG_CPU_V7
/*
 * Thumb-2 instruction handling.  Note that because pre-v6 and >= v6 platforms
 * can never be supported in a single kernel, this code is not applicable at
 * all when __LINUX_ARM_ARCH__ < 6.  This allows simplifying assumptions to be
 * made about .arch directives.
 */
#if __LINUX_ARM_ARCH__ < 7
/* If the target CPU may not be Thumb-2-capable, a run-time check is needed: */
#define NEED_CPU_ARCHITECTURE
	ldr	r5, .LCcpu_architecture
	ldr	r5, [r5]
	cmp	r5, #CPU_ARCH_ARMv7
	blo	__und_usr_fault_16		@ 16bit undefined instruction
/*
 * The following code won't get run unless the running CPU really is v7, so
 * coding round the lack of ldrht on older arches is pointless.  Temporarily
 * override the assembler target arch with the minimum required instead:
 */
	.arch	armv6t2
#endif
2:	ldrht	r5, [r4]
	cmp	r5, #0xe800			@ 32bit instruction if xx != 0
	blo	__und_usr_fault_16		@ 16bit undefined instruction
3:	ldrht	r0, [r2]
	add	r2, r2, #2			@ r2 is PC + 2, make it PC + 4
	str	r2, [sp, #S_PC]			@ it's a 2x16bit instr, update
	orr	r0, r0, r5, lsl #16
	adr	lr, BSYM(__und_usr_fault_32)
	@ r0 = the two 16-bit Thumb instructions which caused the exception
	@ r2 = PC value for the following Thumb instruction (:= regs->ARM_pc)
	@ r4 = PC value for the first 16-bit Thumb instruction
	@ lr = 32bit undefined instruction function

#if __LINUX_ARM_ARCH__ < 7
/* If the target arch was overridden, change it back: */
#ifdef CONFIG_CPU_32v6K
	.arch	armv6k
#else
	.arch	armv6
#endif
#endif /* __LINUX_ARM_ARCH__ < 7 */
#else /* !(CONFIG_ARM_THUMB && __LINUX_ARM_ARCH__ >= 6 && CONFIG_CPU_V7) */
	b	__und_usr_fault_16
#endif
 UNWIND(.fnend)
ENDPROC(__und_usr)

/*
 * The out of line fixup for the ldrt instructions above.
 */
	.pushsection .fixup, "ax"
	.align	2
4:	mov	pc, r9
	.popsection
	.pushsection __ex_table,"a"
	.long	1b, 4b
#if CONFIG_ARM_THUMB && __LINUX_ARM_ARCH__ >= 6 && CONFIG_CPU_V7
	.long	2b, 4b
	.long	3b, 4b
#endif
	.popsection

/*
 * Check whether the instruction is a co-processor instruction.
 * If yes, we need to call the relevant co-processor handler.
 *
 * Note that we don't do a full check here for the co-processor
 * instructions; all instructions with bit 27 set are well
 * defined.  The only instructions that should fault are the
 * co-processor instructions.  However, we have to watch out
 * for the ARM6/ARM7 SWI bug.
 *
 * NEON is a special case that has to be handled here. Not all
 * NEON instructions are co-processor instructions, so we have
 * to make a special case of checking for them. Plus, there's
 * five groups of them, so we have a table of mask/opcode pairs
 * to check against, and if any match then we branch off into the
 * NEON handler code.
 *
 * Emulators may wish to make use of the following registers:
 *  r0  = instruction opcode (32-bit ARM or two 16-bit Thumb)
 *  r2  = PC value to resume execution after successful emulation
 *  r9  = normal "successful" return address
 *  r10 = this threads thread_info structure
 *  lr  = unrecognised instruction return address
 * IRQs disabled, FIQs enabled.
 */
	@
	@ Fall-through from Thumb-2 __und_usr
	@
#ifdef CONFIG_NEON
	adr	r6, .LCneon_thumb_opcodes
	b	2f
#endif
call_fpe:
#ifdef CONFIG_NEON
	adr	r6, .LCneon_arm_opcodes
2:
	ldr	r7, [r6], #4			@ mask value
	cmp	r7, #0				@ end mask?
	beq	1f
	and	r8, r0, r7
	ldr	r7, [r6], #4			@ opcode bits matching in mask
	cmp	r8, r7				@ NEON instruction?
	bne	2b
	get_thread_info r10
	mov	r7, #1
	strb	r7, [r10, #TI_USED_CP + 10]	@ mark CP#10 as used
	strb	r7, [r10, #TI_USED_CP + 11]	@ mark CP#11 as used
	b	do_vfp				@ let VFP handler handle this
1:
#endif
	tst	r0, #0x08000000			@ only CDP/CPRT/LDC/STC have bit 27
	tstne	r0, #0x04000000			@ bit 26 set on both ARM and Thumb-2
	moveq	pc, lr
	get_thread_info r10			@ get current thread
	and	r8, r0, #0x00000f00		@ mask out CP number
 THUMB(	lsr	r8, r8, #8		)
	mov	r7, #1
	add	r6, r10, #TI_USED_CP
 ARM(	strb	r7, [r6, r8, lsr #8]	)	@ set appropriate used_cp[]
 THUMB(	strb	r7, [r6, r8]		)	@ set appropriate used_cp[]
#ifdef CONFIG_IWMMXT
	@ Test if we need to give access to iWMMXt coprocessors
	ldr	r5, [r10, #TI_FLAGS]
	rsbs	r7, r8, #(1 << 8)		@ CP 0 or 1 only
	movcss	r7, r5, lsr #(TIF_USING_IWMMXT + 1)
	bcs	iwmmxt_task_enable
#endif
 ARM(	add	pc, pc, r8, lsr #6	)
 THUMB(	lsl	r8, r8, #2		)
 THUMB(	add	pc, r8			)
	nop

	movw_pc	lr				@ CP#0
	W(b)	do_fpe				@ CP#1 (FPE)
	W(b)	do_fpe				@ CP#2 (FPE)
	movw_pc	lr				@ CP#3
#ifdef CONFIG_CRUNCH
	b	crunch_task_enable		@ CP#4 (MaverickCrunch)
	b	crunch_task_enable		@ CP#5 (MaverickCrunch)
	b	crunch_task_enable		@ CP#6 (MaverickCrunch)
#else
	movw_pc	lr				@ CP#4
	movw_pc	lr				@ CP#5
	movw_pc	lr				@ CP#6
#endif
	movw_pc	lr				@ CP#7
	movw_pc	lr				@ CP#8
	movw_pc	lr				@ CP#9
#ifdef CONFIG_VFP
	W(b)	do_vfp				@ CP#10 (VFP)
	W(b)	do_vfp				@ CP#11 (VFP)
#else
	movw_pc	lr				@ CP#10 (VFP)
	movw_pc	lr				@ CP#11 (VFP)
#endif
	movw_pc	lr				@ CP#12
	movw_pc	lr				@ CP#13
	movw_pc	lr				@ CP#14 (Debug)
	movw_pc	lr				@ CP#15 (Control)

#ifdef NEED_CPU_ARCHITECTURE
	.align	2
.LCcpu_architecture:
	.word	__cpu_architecture
#endif

#ifdef CONFIG_NEON
	.align	6

.LCneon_arm_opcodes:
	.word	0xfe000000			@ mask
	.word	0xf2000000			@ opcode

	.word	0xff100000			@ mask
	.word	0xf4000000			@ opcode

	.word	0x00000000			@ mask
	.word	0x00000000			@ opcode

.LCneon_thumb_opcodes:
	.word	0xef000000			@ mask
	.word	0xef000000			@ opcode

	.word	0xff100000			@ mask
	.word	0xf9000000			@ opcode

	.word	0x00000000			@ mask
	.word	0x00000000			@ opcode
#endif

do_fpe:
	enable_irq
	ldr	r4, .LCfp
	add	r10, r10, #TI_FPSTATE		@ r10 = workspace
	ldr	pc, [r4]			@ Call FP module USR entry point

/*
 * The FP module is called with these registers set:
 *  r0  = instruction
 *  r2  = PC+4
 *  r9  = normal "successful" return address
 *  r10 = FP workspace
 *  lr  = unrecognised FP instruction return address
 */

	.pushsection .data
ENTRY(fp_enter)
	.word	no_fp
	.popsection

ENTRY(no_fp)
	mov	pc, lr
ENDPROC(no_fp)

__und_usr_fault_32:
	mov	r1, #4
	b	1f
__und_usr_fault_16:
	mov	r1, #2
1:	enable_irq
	mov	r0, sp
	adr	lr, BSYM(ret_from_exception)
	b	__und_fault
ENDPROC(__und_usr_fault_32)
ENDPROC(__und_usr_fault_16)

	.align	5
__pabt_usr:
	usr_entry
	mov	r2, sp				@ regs
	pabt_helper
 UNWIND(.fnend		)
	/* fall through */
/*
 * This is the return code to user mode for abort handlers
 */
ENTRY(ret_from_exception)
 UNWIND(.fnstart	)
 UNWIND(.cantunwind	)
	get_thread_info tsk
	mov	why, #0
	b	ret_to_user
 UNWIND(.fnend		)
ENDPROC(__pabt_usr)
ENDPROC(ret_from_exception)

/*
 * Register switch for ARMv3 and ARMv4 processors
 * r0 = previous task_struct, r1 = previous thread_info, r2 = next thread_info
 * previous and next are guaranteed not to be the same.
 */
ENTRY(__switch_to)
 UNWIND(.fnstart	)
 UNWIND(.cantunwind	)
	add	ip, r1, #TI_CPU_SAVE
	ldr	r3, [r2, #TI_TP_VALUE]
 ARM(	stmia	ip!, {r4 - sl, fp, sp, lr} )	@ Store most regs on stack
 THUMB(	stmia	ip!, {r4 - sl, fp}	   )	@ Store most regs on stack
 THUMB(	str	sp, [ip], #4		   )
 THUMB(	str	lr, [ip], #4		   )
#ifdef CONFIG_CPU_USE_DOMAINS
	ldr	r6, [r2, #TI_CPU_DOMAIN]
#endif
	set_tls	r3, r4, r5
#if defined(CONFIG_CC_STACKPROTECTOR) && !defined(CONFIG_SMP)
	ldr	r7, [r2, #TI_TASK]
	ldr	r8, =__stack_chk_guard
	ldr	r7, [r7, #TSK_STACK_CANARY]
#endif
#ifdef CONFIG_CPU_USE_DOMAINS
	mcr	p15, 0, r6, c3, c0, 0		@ Set domain register
#endif
	mov	r5, r0
	add	r4, r2, #TI_CPU_SAVE
	ldr	r0, =thread_notify_head
	mov	r1, #THREAD_NOTIFY_SWITCH
	bl	atomic_notifier_call_chain
#if defined(CONFIG_CC_STACKPROTECTOR) && !defined(CONFIG_SMP)
	str	r7, [r8]
#endif
 THUMB(	mov	ip, r4			   )
	mov	r0, r5
 ARM(	ldmia	r4, {r4 - sl, fp, sp, pc}  )	@ Load all regs saved previously
 THUMB(	ldmia	ip!, {r4 - sl, fp}	   )	@ Load all regs saved previously
 THUMB(	ldr	sp, [ip], #4		   )
 THUMB(	ldr	pc, [ip]		   )
 UNWIND(.fnend		)
ENDPROC(__switch_to)

	__INIT

/*
 * User helpers.
 *
 * Each segment is 32-byte aligned and will be moved to the top of the high
 * vector page.  New segments (if ever needed) must be added in front of
 * existing ones.  This mechanism should be used only for things that are
 * really small and justified, and not be abused freely.
 *
 * See Documentation/arm/kernel_user_helpers.txt for formal definitions.
 */
 THUMB(	.arm	)

	.macro	usr_ret, reg
#ifdef CONFIG_ARM_THUMB
	bx	\reg
#else
	mov	pc, \reg
#endif
	.endm

	.macro	kuser_pad, sym, size
	.if	(. - \sym) & 3
	.rept	4 - (. - \sym) & 3
	.byte	0
	.endr
	.endif
	.rept	(\size - (. - \sym)) / 4
	.word	0xe7fddef1
	.endr
	.endm

<<<<<<< HEAD
=======
#ifdef CONFIG_KUSER_HELPERS
>>>>>>> 2fb23fcb
	.align	5
	.globl	__kuser_helper_start
__kuser_helper_start:

/*
 * Due to the length of some sequences, __kuser_cmpxchg64 spans 2 regular
 * kuser "slots", therefore 0xffff0f80 is not used as a valid entry point.
 */

__kuser_cmpxchg64:				@ 0xffff0f60

#if defined(CONFIG_NEEDS_SYSCALL_FOR_CMPXCHG)

	/*
	 * Poor you.  No fast solution possible...
	 * The kernel itself must perform the operation.
	 * A special ghost syscall is used for that (see traps.c).
	 */
	stmfd	sp!, {r7, lr}
	ldr	r7, 1f			@ it's 20 bits
	swi	__ARM_NR_cmpxchg64
	ldmfd	sp!, {r7, pc}
1:	.word	__ARM_NR_cmpxchg64

#elif defined(CONFIG_CPU_32v6K)

	stmfd	sp!, {r4, r5, r6, r7}
	ldrd	r4, r5, [r0]			@ load old val
	ldrd	r6, r7, [r1]			@ load new val
	smp_dmb	arm
1:	ldrexd	r0, r1, [r2]			@ load current val
	eors	r3, r0, r4			@ compare with oldval (1)
	eoreqs	r3, r1, r5			@ compare with oldval (2)
	strexdeq r3, r6, r7, [r2]		@ store newval if eq
	teqeq	r3, #1				@ success?
	beq	1b				@ if no then retry
	smp_dmb	arm
	rsbs	r0, r3, #0			@ set returned val and C flag
	ldmfd	sp!, {r4, r5, r6, r7}
	usr_ret	lr

#elif !defined(CONFIG_SMP)

#ifdef CONFIG_MMU

	/*
	 * The only thing that can break atomicity in this cmpxchg64
	 * implementation is either an IRQ or a data abort exception
	 * causing another process/thread to be scheduled in the middle of
	 * the critical sequence.  The same strategy as for cmpxchg is used.
	 */
	stmfd	sp!, {r4, r5, r6, lr}
	ldmia	r0, {r4, r5}			@ load old val
	ldmia	r1, {r6, lr}			@ load new val
1:	ldmia	r2, {r0, r1}			@ load current val
	eors	r3, r0, r4			@ compare with oldval (1)
	eoreqs	r3, r1, r5			@ compare with oldval (2)
2:	stmeqia	r2, {r6, lr}			@ store newval if eq
	rsbs	r0, r3, #0			@ set return val and C flag
	ldmfd	sp!, {r4, r5, r6, pc}

	.text
kuser_cmpxchg64_fixup:
	@ Called from kuser_cmpxchg_fixup.
	@ r4 = address of interrupted insn (must be preserved).
	@ sp = saved regs. r7 and r8 are clobbered.
	@ 1b = first critical insn, 2b = last critical insn.
	@ If r4 >= 1b and r4 <= 2b then saved pc_usr is set to 1b.
	mov	r7, #0xffff0fff
	sub	r7, r7, #(0xffff0fff - (0xffff0f60 + (1b - __kuser_cmpxchg64)))
	subs	r8, r4, r7
	rsbcss	r8, r8, #(2b - 1b)
	strcs	r7, [sp, #S_PC]
#if __LINUX_ARM_ARCH__ < 6
	bcc	kuser_cmpxchg32_fixup
#endif
	mov	pc, lr
	.previous

#else
#warning "NPTL on non MMU needs fixing"
	mov	r0, #-1
	adds	r0, r0, #0
	usr_ret	lr
#endif

#else
#error "incoherent kernel configuration"
#endif

	kuser_pad __kuser_cmpxchg64, 64

__kuser_memory_barrier:				@ 0xffff0fa0
	smp_dmb	arm
	usr_ret	lr

	kuser_pad __kuser_memory_barrier, 32

__kuser_cmpxchg:				@ 0xffff0fc0

#if defined(CONFIG_NEEDS_SYSCALL_FOR_CMPXCHG)

	/*
	 * Poor you.  No fast solution possible...
	 * The kernel itself must perform the operation.
	 * A special ghost syscall is used for that (see traps.c).
	 */
	stmfd	sp!, {r7, lr}
	ldr	r7, 1f			@ it's 20 bits
	swi	__ARM_NR_cmpxchg
	ldmfd	sp!, {r7, pc}
1:	.word	__ARM_NR_cmpxchg

#elif __LINUX_ARM_ARCH__ < 6

#ifdef CONFIG_MMU

	/*
	 * The only thing that can break atomicity in this cmpxchg
	 * implementation is either an IRQ or a data abort exception
	 * causing another process/thread to be scheduled in the middle
	 * of the critical sequence.  To prevent this, code is added to
	 * the IRQ and data abort exception handlers to set the pc back
	 * to the beginning of the critical section if it is found to be
	 * within that critical section (see kuser_cmpxchg_fixup).
	 */
1:	ldr	r3, [r2]			@ load current val
	subs	r3, r3, r0			@ compare with oldval
2:	streq	r1, [r2]			@ store newval if eq
	rsbs	r0, r3, #0			@ set return val and C flag
	usr_ret	lr

	.text
kuser_cmpxchg32_fixup:
	@ Called from kuser_cmpxchg_check macro.
	@ r4 = address of interrupted insn (must be preserved).
	@ sp = saved regs. r7 and r8 are clobbered.
	@ 1b = first critical insn, 2b = last critical insn.
	@ If r4 >= 1b and r4 <= 2b then saved pc_usr is set to 1b.
	mov	r7, #0xffff0fff
	sub	r7, r7, #(0xffff0fff - (0xffff0fc0 + (1b - __kuser_cmpxchg)))
	subs	r8, r4, r7
	rsbcss	r8, r8, #(2b - 1b)
	strcs	r7, [sp, #S_PC]
	mov	pc, lr
	.previous

#else
#warning "NPTL on non MMU needs fixing"
	mov	r0, #-1
	adds	r0, r0, #0
	usr_ret	lr
#endif

#else

	smp_dmb	arm
1:	ldrex	r3, [r2]
	subs	r3, r3, r0
	strexeq	r3, r1, [r2]
	teqeq	r3, #1
	beq	1b
	rsbs	r0, r3, #0
	/* beware -- each __kuser slot must be 8 instructions max */
	ALT_SMP(b	__kuser_memory_barrier)
	ALT_UP(usr_ret	lr)

#endif

	kuser_pad __kuser_cmpxchg, 32

__kuser_get_tls:				@ 0xffff0fe0
	ldr	r0, [pc, #(16 - 8)]	@ read TLS, set in kuser_get_tls_init
	usr_ret	lr
	mrc	p15, 0, r0, c13, c0, 3	@ 0xffff0fe8 hardware TLS code
	kuser_pad __kuser_get_tls, 16
	.rep	3
	.word	0			@ 0xffff0ff0 software TLS value, then
	.endr				@ pad up to __kuser_helper_version

__kuser_helper_version:				@ 0xffff0ffc
	.word	((__kuser_helper_end - __kuser_helper_start) >> 5)

	.globl	__kuser_helper_end
__kuser_helper_end:

#endif

 THUMB(	.thumb	)

/*
 * Vector stubs.
 *
 * This code is copied to 0xffff1000 so we can use branches in the
 * vectors, rather than ldr's.  Note that this code must not exceed
 * a page size.
 *
 * Common stub entry macro:
 *   Enter in IRQ mode, spsr = SVC/USR CPSR, lr = SVC/USR PC
 *
 * SP points to a minimal amount of processor-private memory, the address
 * of which is copied into r0 for the mode specific abort handler.
 */
	.macro	vector_stub, name, mode, correction=0
	.align	5

vector_\name:
	.if \correction
	sub	lr, lr, #\correction
	.endif

	@
	@ Save r0, lr_<exception> (parent PC) and spsr_<exception>
	@ (parent CPSR)
	@
	stmia	sp, {r0, lr}		@ save r0, lr
	mrs	lr, spsr
	str	lr, [sp, #8]		@ save spsr

	@
	@ Prepare for SVC32 mode.  IRQs remain disabled.
	@
	mrs	r0, cpsr
	eor	r0, r0, #(\mode ^ SVC_MODE | PSR_ISETSTATE)
	msr	spsr_cxsf, r0

	@
	@ the branch table must immediately follow this code
	@
	and	lr, lr, #0x0f
 THUMB(	adr	r0, 1f			)
 THUMB(	ldr	lr, [r0, lr, lsl #2]	)
	mov	r0, sp
 ARM(	ldr	lr, [pc, lr, lsl #2]	)
	movs	pc, lr			@ branch to handler in SVC mode
ENDPROC(vector_\name)

	.align	2
	@ handler addresses follow this label
1:
	.endm

	.section .stubs, "ax", %progbits
__stubs_start:
	@ This must be the first word
	.word	vector_swi

vector_rst:
 ARM(	swi	SYS_ERROR0	)
 THUMB(	svc	#0		)
 THUMB(	nop			)
	b	vector_und

/*
 * Interrupt dispatcher
 */
	vector_stub	irq, IRQ_MODE, 4

	.long	__irq_usr			@  0  (USR_26 / USR_32)
	.long	__irq_invalid			@  1  (FIQ_26 / FIQ_32)
	.long	__irq_invalid			@  2  (IRQ_26 / IRQ_32)
	.long	__irq_svc			@  3  (SVC_26 / SVC_32)
	.long	__irq_invalid			@  4
	.long	__irq_invalid			@  5
	.long	__irq_invalid			@  6
	.long	__irq_invalid			@  7
	.long	__irq_invalid			@  8
	.long	__irq_invalid			@  9
	.long	__irq_invalid			@  a
	.long	__irq_invalid			@  b
	.long	__irq_invalid			@  c
	.long	__irq_invalid			@  d
	.long	__irq_invalid			@  e
	.long	__irq_invalid			@  f

/*
 * Data abort dispatcher
 * Enter in ABT mode, spsr = USR CPSR, lr = USR PC
 */
	vector_stub	dabt, ABT_MODE, 8

	.long	__dabt_usr			@  0  (USR_26 / USR_32)
	.long	__dabt_invalid			@  1  (FIQ_26 / FIQ_32)
	.long	__dabt_invalid			@  2  (IRQ_26 / IRQ_32)
	.long	__dabt_svc			@  3  (SVC_26 / SVC_32)
	.long	__dabt_invalid			@  4
	.long	__dabt_invalid			@  5
	.long	__dabt_invalid			@  6
	.long	__dabt_invalid			@  7
	.long	__dabt_invalid			@  8
	.long	__dabt_invalid			@  9
	.long	__dabt_invalid			@  a
	.long	__dabt_invalid			@  b
	.long	__dabt_invalid			@  c
	.long	__dabt_invalid			@  d
	.long	__dabt_invalid			@  e
	.long	__dabt_invalid			@  f

/*
 * Prefetch abort dispatcher
 * Enter in ABT mode, spsr = USR CPSR, lr = USR PC
 */
	vector_stub	pabt, ABT_MODE, 4

	.long	__pabt_usr			@  0 (USR_26 / USR_32)
	.long	__pabt_invalid			@  1 (FIQ_26 / FIQ_32)
	.long	__pabt_invalid			@  2 (IRQ_26 / IRQ_32)
	.long	__pabt_svc			@  3 (SVC_26 / SVC_32)
	.long	__pabt_invalid			@  4
	.long	__pabt_invalid			@  5
	.long	__pabt_invalid			@  6
	.long	__pabt_invalid			@  7
	.long	__pabt_invalid			@  8
	.long	__pabt_invalid			@  9
	.long	__pabt_invalid			@  a
	.long	__pabt_invalid			@  b
	.long	__pabt_invalid			@  c
	.long	__pabt_invalid			@  d
	.long	__pabt_invalid			@  e
	.long	__pabt_invalid			@  f

/*
 * Undef instr entry dispatcher
 * Enter in UND mode, spsr = SVC/USR CPSR, lr = SVC/USR PC
 */
	vector_stub	und, UND_MODE

	.long	__und_usr			@  0 (USR_26 / USR_32)
	.long	__und_invalid			@  1 (FIQ_26 / FIQ_32)
	.long	__und_invalid			@  2 (IRQ_26 / IRQ_32)
	.long	__und_svc			@  3 (SVC_26 / SVC_32)
	.long	__und_invalid			@  4
	.long	__und_invalid			@  5
	.long	__und_invalid			@  6
	.long	__und_invalid			@  7
	.long	__und_invalid			@  8
	.long	__und_invalid			@  9
	.long	__und_invalid			@  a
	.long	__und_invalid			@  b
	.long	__und_invalid			@  c
	.long	__und_invalid			@  d
	.long	__und_invalid			@  e
	.long	__und_invalid			@  f

	.align	5

/*=============================================================================
 * Address exception handler
 *-----------------------------------------------------------------------------
 * These aren't too critical.
 * (they're not supposed to happen, and won't happen in 32-bit data mode).
 */

vector_addrexcptn:
	b	vector_addrexcptn

/*=============================================================================
 * Undefined FIQs
 *-----------------------------------------------------------------------------
 * Enter in FIQ mode, spsr = ANY CPSR, lr = ANY PC
 * MUST PRESERVE SVC SPSR, but need to switch to SVC mode to show our msg.
 * Basically to switch modes, we *HAVE* to clobber one register...  brain
 * damage alert!  I don't think that we can execute any code in here in any
 * other mode than FIQ...  Ok you can switch to another mode, but you can't
 * get out of that mode without clobbering one register.
 */
vector_fiq:
	subs	pc, lr, #4

<<<<<<< HEAD
=======
	.globl	vector_fiq_offset
	.equ	vector_fiq_offset, vector_fiq

>>>>>>> 2fb23fcb
	.section .vectors, "ax", %progbits
__vectors_start:
	W(b)	vector_rst
	W(b)	vector_und
	W(ldr)	pc, __vectors_start + 0x1000
	W(b)	vector_pabt
	W(b)	vector_dabt
	W(b)	vector_addrexcptn
	W(b)	vector_irq
	W(b)	vector_fiq

	.data

	.globl	cr_alignment
	.globl	cr_no_alignment
cr_alignment:
	.space	4
cr_no_alignment:
	.space	4

#ifdef CONFIG_MULTI_IRQ_HANDLER
	.globl	handle_arch_irq
handle_arch_irq:
	.space	4
#endif<|MERGE_RESOLUTION|>--- conflicted
+++ resolved
@@ -795,10 +795,7 @@
 	.endr
 	.endm
 
-<<<<<<< HEAD
-=======
 #ifdef CONFIG_KUSER_HELPERS
->>>>>>> 2fb23fcb
 	.align	5
 	.globl	__kuser_helper_start
 __kuser_helper_start:
@@ -1168,12 +1165,9 @@
 vector_fiq:
 	subs	pc, lr, #4
 
-<<<<<<< HEAD
-=======
 	.globl	vector_fiq_offset
 	.equ	vector_fiq_offset, vector_fiq
 
->>>>>>> 2fb23fcb
 	.section .vectors, "ax", %progbits
 __vectors_start:
 	W(b)	vector_rst
