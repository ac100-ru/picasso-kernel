--- conflicted
+++ resolved
@@ -414,20 +414,6 @@
 	  three states: "CONNECTED/DISCONNECTED/CONFIGURED"
 
 config USB_CONFIGFS_F_MIDI
-<<<<<<< HEAD
-	boolean "MIDI function"
-	depends on USB_CONFIGFS
-	depends on SND
-	select USB_LIBCOMPOSITE
-	select SND_RAWMIDI
-	select USB_F_MIDI
-	help
-	  The MIDI Function acts as a USB Audio device, with one MIDI
-	  input and one MIDI output. These MIDI jacks appear as
-	  a sound "card" in the ALSA sound system. Other MIDI
-	  connections can then be made on the gadget system, using
-	  ALSA's aconnect utility etc.
-=======
         boolean "MIDI function"
         depends on USB_CONFIGFS
         depends on SND
@@ -457,7 +443,6 @@
 	depends on USB_G_ANDROID
 	help
 		Provides dword aligned for DMA controller.
->>>>>>> 22b269c2
 
 source "drivers/usb/gadget/legacy/Kconfig"
 
