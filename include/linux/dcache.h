#ifndef __LINUX_DCACHE_H
#define __LINUX_DCACHE_H

#include <linux/atomic.h>
#include <linux/list.h>
#include <linux/rculist.h>
#include <linux/rculist_bl.h>
#include <linux/spinlock.h>
#include <linux/seqlock.h>
#include <linux/cache.h>
#include <linux/rcupdate.h>
#include <linux/lockref.h>

struct path;
struct vfsmount;

/*
 * linux/include/linux/dcache.h
 *
 * Dirent cache data structures
 *
 * (C) Copyright 1997 Thomas Schoebel-Theuer,
 * with heavy changes by Linus Torvalds
 */

#define IS_ROOT(x) ((x) == (x)->d_parent)

/* The hash is always the low bits of hash_len */
#ifdef __LITTLE_ENDIAN
 #define HASH_LEN_DECLARE u32 hash; u32 len;
 #define bytemask_from_count(cnt)	(~(~0ul << (cnt)*8))
#else
 #define HASH_LEN_DECLARE u32 len; u32 hash;
 #define bytemask_from_count(cnt)	(~(~0ul >> (cnt)*8))
#endif

/*
 * "quick string" -- eases parameter passing, but more importantly
 * saves "metadata" about the string (ie length and the hash).
 *
 * hash comes first so it snuggles against d_parent in the
 * dentry.
 */
struct qstr {
	union {
		struct {
			HASH_LEN_DECLARE;
		};
		u64 hash_len;
	};
	const unsigned char *name;
};

#define QSTR_INIT(n,l) { { { .len = l } }, .name = n }
#define hashlen_hash(hashlen) ((u32) (hashlen))
#define hashlen_len(hashlen)  ((u32)((hashlen) >> 32))
#define hashlen_create(hash,len) (((u64)(len)<<32)|(u32)(hash))

struct dentry_stat_t {
	long nr_dentry;
	long nr_unused;
	long age_limit;          /* age in seconds */
	long want_pages;         /* pages requested by system */
	long dummy[2];
};
extern struct dentry_stat_t dentry_stat;

/* Name hashing routines. Initial hash value */
/* Hash courtesy of the R5 hash in reiserfs modulo sign bits */
#define init_name_hash()		0

/* partial hash update function. Assume roughly 4 bits per character */
static inline unsigned long
partial_name_hash(unsigned long c, unsigned long prevhash)
{
	return (prevhash + (c << 4) + (c >> 4)) * 11;
}

/*
 * Finally: cut down the number of bits to a int value (and try to avoid
 * losing bits)
 */
static inline unsigned long end_name_hash(unsigned long hash)
{
	return (unsigned int) hash;
}

/* Compute the hash for a name string. */
extern unsigned int full_name_hash(const unsigned char *, unsigned int);

/*
 * Try to keep struct dentry aligned on 64 byte cachelines (this will
 * give reasonable cacheline footprint with larger lines without the
 * large memory footprint increase).
 */
#ifdef CONFIG_64BIT
# define DNAME_INLINE_LEN 32 /* 192 bytes */
#else
# ifdef CONFIG_SMP
#  define DNAME_INLINE_LEN 36 /* 128 bytes */
# else
#  define DNAME_INLINE_LEN 40 /* 128 bytes */
# endif
#endif

#define d_lock	d_lockref.lock

struct dentry {
	/* RCU lookup touched fields */
	unsigned int d_flags;		/* protected by d_lock */
	seqcount_t d_seq;		/* per dentry seqlock */
	struct hlist_bl_node d_hash;	/* lookup hash list */
	struct dentry *d_parent;	/* parent directory */
	struct qstr d_name;
	struct inode *d_inode;		/* Where the name belongs to - NULL is
					 * negative */
	unsigned char d_iname[DNAME_INLINE_LEN];	/* small names */

	/* Ref lookup also touches following */
	struct lockref d_lockref;	/* per-dentry lock and refcount */
	const struct dentry_operations *d_op;
	struct super_block *d_sb;	/* The root of the dentry tree */
	unsigned long d_time;		/* used by d_revalidate */
	void *d_fsdata;			/* fs-specific data */

	struct list_head d_lru;		/* LRU list */
	struct list_head d_child;	/* child of parent list */
	struct list_head d_subdirs;	/* our children */
	/*
	 * d_alias and d_rcu can share memory
	 */
	union {
		struct hlist_node d_alias;	/* inode alias list */
	 	struct rcu_head d_rcu;
	} d_u;
};

/*
 * dentry->d_lock spinlock nesting subclasses:
 *
 * 0: normal
 * 1: nested
 */
enum dentry_d_lock_class
{
	DENTRY_D_LOCK_NORMAL, /* implicitly used by plain spin_lock() APIs. */
	DENTRY_D_LOCK_NESTED
};

struct dentry_operations {
	int (*d_revalidate)(struct dentry *, unsigned int);
	int (*d_weak_revalidate)(struct dentry *, unsigned int);
	int (*d_hash)(const struct dentry *, struct qstr *);
	int (*d_compare)(const struct dentry *, const struct dentry *,
			unsigned int, const char *, const struct qstr *);
	int (*d_delete)(const struct dentry *);
	void (*d_release)(struct dentry *);
	void (*d_prune)(struct dentry *);
	void (*d_iput)(struct dentry *, struct inode *);
	char *(*d_dname)(struct dentry *, char *, int);
	struct vfsmount *(*d_automount)(struct path *);
	int (*d_manage)(struct dentry *, bool);
<<<<<<< HEAD
	struct inode *(*d_select_inode)(struct dentry *, unsigned);
=======
	void (*d_canonical_path)(const struct dentry *, struct path *);
>>>>>>> 93790618
} ____cacheline_aligned;

/*
 * Locking rules for dentry_operations callbacks are to be found in
 * Documentation/filesystems/Locking. Keep it updated!
 *
 * FUrther descriptions are found in Documentation/filesystems/vfs.txt.
 * Keep it updated too!
 */

/* d_flags entries */
#define DCACHE_OP_HASH			0x00000001
#define DCACHE_OP_COMPARE		0x00000002
#define DCACHE_OP_REVALIDATE		0x00000004
#define DCACHE_OP_DELETE		0x00000008
#define DCACHE_OP_PRUNE			0x00000010

#define	DCACHE_DISCONNECTED		0x00000020
     /* This dentry is possibly not currently connected to the dcache tree, in
      * which case its parent will either be itself, or will have this flag as
      * well.  nfsd will not use a dentry with this bit set, but will first
      * endeavour to clear the bit either by discovering that it is connected,
      * or by performing lookup operations.   Any filesystem which supports
      * nfsd_operations MUST have a lookup function which, if it finds a
      * directory inode with a DCACHE_DISCONNECTED dentry, will d_move that
      * dentry into place and return that dentry rather than the passed one,
      * typically using d_splice_alias. */

#define DCACHE_REFERENCED		0x00000040 /* Recently used, don't discard. */
#define DCACHE_RCUACCESS		0x00000080 /* Entry has ever been RCU-visible */

#define DCACHE_CANT_MOUNT		0x00000100
#define DCACHE_GENOCIDE			0x00000200
#define DCACHE_SHRINK_LIST		0x00000400

#define DCACHE_OP_WEAK_REVALIDATE	0x00000800

#define DCACHE_NFSFS_RENAMED		0x00001000
     /* this dentry has been "silly renamed" and has to be deleted on the last
      * dput() */
#define DCACHE_COOKIE			0x00002000 /* For use by dcookie subsystem */
#define DCACHE_FSNOTIFY_PARENT_WATCHED	0x00004000
     /* Parent inode is watched by some fsnotify listener */

#define DCACHE_DENTRY_KILLED		0x00008000

#define DCACHE_MOUNTED			0x00010000 /* is a mountpoint */
#define DCACHE_NEED_AUTOMOUNT		0x00020000 /* handle automount on this dir */
#define DCACHE_MANAGE_TRANSIT		0x00040000 /* manage transit from this dirent */
#define DCACHE_MANAGED_DENTRY \
	(DCACHE_MOUNTED|DCACHE_NEED_AUTOMOUNT|DCACHE_MANAGE_TRANSIT)

#define DCACHE_LRU_LIST			0x00080000

#define DCACHE_ENTRY_TYPE		0x00700000
#define DCACHE_MISS_TYPE		0x00000000 /* Negative dentry */
#define DCACHE_DIRECTORY_TYPE		0x00100000 /* Normal directory */
#define DCACHE_AUTODIR_TYPE		0x00200000 /* Lookupless directory (presumed automount) */
#define DCACHE_SYMLINK_TYPE		0x00300000 /* Symlink */
#define DCACHE_FILE_TYPE		0x00400000 /* Other file type */

#define DCACHE_MAY_FREE			0x00800000
#define DCACHE_OP_SELECT_INODE		0x02000000 /* Unioned entry: dcache op selects inode */

extern seqlock_t rename_lock;

/*
 * These are the low-level FS interfaces to the dcache..
 */
extern void d_instantiate(struct dentry *, struct inode *);
extern struct dentry * d_instantiate_unique(struct dentry *, struct inode *);
extern struct dentry * d_materialise_unique(struct dentry *, struct inode *);
extern int d_instantiate_no_diralias(struct dentry *, struct inode *);
extern void __d_drop(struct dentry *dentry);
extern void d_drop(struct dentry *dentry);
extern void d_delete(struct dentry *);
extern void d_set_d_op(struct dentry *dentry, const struct dentry_operations *op);

/* allocate/de-allocate */
extern struct dentry * d_alloc(struct dentry *, const struct qstr *);
extern struct dentry * d_alloc_pseudo(struct super_block *, const struct qstr *);
extern struct dentry * d_splice_alias(struct inode *, struct dentry *);
extern struct dentry * d_add_ci(struct dentry *, struct inode *, struct qstr *);
extern struct dentry *d_find_any_alias(struct inode *inode);
extern struct dentry * d_obtain_alias(struct inode *);
extern struct dentry * d_obtain_root(struct inode *);
extern void shrink_dcache_sb(struct super_block *);
extern void shrink_dcache_parent(struct dentry *);
extern void shrink_dcache_for_umount(struct super_block *);
extern void d_invalidate(struct dentry *);

/* only used at mount-time */
extern struct dentry * d_make_root(struct inode *);

/* <clickety>-<click> the ramfs-type tree */
extern void d_genocide(struct dentry *);

extern void d_tmpfile(struct dentry *, struct inode *);

extern struct dentry *d_find_alias(struct inode *);
extern void d_prune_aliases(struct inode *);

/* test whether we have any submounts in a subdir tree */
extern int have_submounts(struct dentry *);

/*
 * This adds the entry to the hash queues.
 */
extern void d_rehash(struct dentry *);

/**
 * d_add - add dentry to hash queues
 * @entry: dentry to add
 * @inode: The inode to attach to this dentry
 *
 * This adds the entry to the hash queues and initializes @inode.
 * The entry was actually filled in earlier during d_alloc().
 */
 
static inline void d_add(struct dentry *entry, struct inode *inode)
{
	d_instantiate(entry, inode);
	d_rehash(entry);
}

/**
 * d_add_unique - add dentry to hash queues without aliasing
 * @entry: dentry to add
 * @inode: The inode to attach to this dentry
 *
 * This adds the entry to the hash queues and initializes @inode.
 * The entry was actually filled in earlier during d_alloc().
 */
static inline struct dentry *d_add_unique(struct dentry *entry, struct inode *inode)
{
	struct dentry *res;

	res = d_instantiate_unique(entry, inode);
	d_rehash(res != NULL ? res : entry);
	return res;
}

extern void dentry_update_name_case(struct dentry *, struct qstr *);

/* used for rename() and baskets */
extern void d_move(struct dentry *, struct dentry *);
extern void d_exchange(struct dentry *, struct dentry *);
extern struct dentry *d_ancestor(struct dentry *, struct dentry *);

/* appendix may either be NULL or be used for transname suffixes */
extern struct dentry *d_lookup(const struct dentry *, const struct qstr *);
extern struct dentry *d_hash_and_lookup(struct dentry *, struct qstr *);
extern struct dentry *__d_lookup(const struct dentry *, const struct qstr *);
extern struct dentry *__d_lookup_rcu(const struct dentry *parent,
				const struct qstr *name, unsigned *seq);

static inline unsigned d_count(const struct dentry *dentry)
{
	return dentry->d_lockref.count;
}

/* validate "insecure" dentry pointer */
extern int d_validate(struct dentry *, struct dentry *);

/*
 * helper function for dentry_operations.d_dname() members
 */
extern char *dynamic_dname(struct dentry *, char *, int, const char *, ...);
extern char *simple_dname(struct dentry *, char *, int);

extern char *__d_path(const struct path *, const struct path *, char *, int);
extern char *d_absolute_path(const struct path *, char *, int);
extern char *d_path(const struct path *, char *, int);
extern char *dentry_path_raw(struct dentry *, char *, int);
extern char *dentry_path(struct dentry *, char *, int);

/* Allocation counts.. */

/**
 *	dget, dget_dlock -	get a reference to a dentry
 *	@dentry: dentry to get a reference to
 *
 *	Given a dentry or %NULL pointer increment the reference count
 *	if appropriate and return the dentry. A dentry will not be 
 *	destroyed when it has references.
 */
static inline struct dentry *dget_dlock(struct dentry *dentry)
{
	if (dentry)
		dentry->d_lockref.count++;
	return dentry;
}

static inline struct dentry *dget(struct dentry *dentry)
{
	if (dentry)
		lockref_get(&dentry->d_lockref);
	return dentry;
}

extern struct dentry *dget_parent(struct dentry *dentry);

/**
 *	d_unhashed -	is dentry hashed
 *	@dentry: entry to check
 *
 *	Returns true if the dentry passed is not currently hashed.
 */
 
static inline int d_unhashed(const struct dentry *dentry)
{
	return hlist_bl_unhashed(&dentry->d_hash);
}

static inline int d_unlinked(const struct dentry *dentry)
{
	return d_unhashed(dentry) && !IS_ROOT(dentry);
}

static inline int cant_mount(const struct dentry *dentry)
{
	return (dentry->d_flags & DCACHE_CANT_MOUNT);
}

static inline void dont_mount(struct dentry *dentry)
{
	spin_lock(&dentry->d_lock);
	dentry->d_flags |= DCACHE_CANT_MOUNT;
	spin_unlock(&dentry->d_lock);
}

extern void dput(struct dentry *);

static inline bool d_managed(const struct dentry *dentry)
{
	return dentry->d_flags & DCACHE_MANAGED_DENTRY;
}

static inline bool d_mountpoint(const struct dentry *dentry)
{
	return dentry->d_flags & DCACHE_MOUNTED;
}

/*
 * Directory cache entry type accessor functions.
 */
static inline void __d_set_type(struct dentry *dentry, unsigned type)
{
	dentry->d_flags = (dentry->d_flags & ~DCACHE_ENTRY_TYPE) | type;
}

static inline void __d_clear_type(struct dentry *dentry)
{
	__d_set_type(dentry, DCACHE_MISS_TYPE);
}

static inline void d_set_type(struct dentry *dentry, unsigned type)
{
	spin_lock(&dentry->d_lock);
	__d_set_type(dentry, type);
	spin_unlock(&dentry->d_lock);
}

static inline unsigned __d_entry_type(const struct dentry *dentry)
{
	return dentry->d_flags & DCACHE_ENTRY_TYPE;
}

static inline bool d_can_lookup(const struct dentry *dentry)
{
	return __d_entry_type(dentry) == DCACHE_DIRECTORY_TYPE;
}

static inline bool d_is_autodir(const struct dentry *dentry)
{
	return __d_entry_type(dentry) == DCACHE_AUTODIR_TYPE;
}

static inline bool d_is_dir(const struct dentry *dentry)
{
	return d_can_lookup(dentry) || d_is_autodir(dentry);
}

static inline bool d_is_symlink(const struct dentry *dentry)
{
	return __d_entry_type(dentry) == DCACHE_SYMLINK_TYPE;
}

static inline bool d_is_file(const struct dentry *dentry)
{
	return __d_entry_type(dentry) == DCACHE_FILE_TYPE;
}

static inline bool d_is_negative(const struct dentry *dentry)
{
	return __d_entry_type(dentry) == DCACHE_MISS_TYPE;
}

static inline bool d_is_positive(const struct dentry *dentry)
{
	return !d_is_negative(dentry);
}

extern int sysctl_vfs_cache_pressure;

static inline unsigned long vfs_pressure_ratio(unsigned long val)
{
	return mult_frac(val, sysctl_vfs_cache_pressure, 100);
}

/**
 * d_inode - Get the actual inode of this dentry
 * @dentry: The dentry to query
 *
 * This is the helper normal filesystems should use to get at their own inodes
 * in their own dentries and ignore the layering superimposed upon them.
 */
static inline struct inode *d_inode(const struct dentry *dentry)
{
	return dentry->d_inode;
}

/**
 * d_inode_rcu - Get the actual inode of this dentry with ACCESS_ONCE()
 * @dentry: The dentry to query
 *
 * This is the helper normal filesystems should use to get at their own inodes
 * in their own dentries and ignore the layering superimposed upon them.
 */
static inline struct inode *d_inode_rcu(const struct dentry *dentry)
{
	return ACCESS_ONCE(dentry->d_inode);
}

/**
 * d_backing_inode - Get upper or lower inode we should be using
 * @upper: The upper layer
 *
 * This is the helper that should be used to get at the inode that will be used
 * if this dentry were to be opened as a file.  The inode may be on the upper
 * dentry or it may be on a lower dentry pinned by the upper.
 *
 * Normal filesystems should not use this to access their own inodes.
 */
static inline struct inode *d_backing_inode(const struct dentry *upper)
{
	struct inode *inode = upper->d_inode;

	return inode;
}

/**
 * d_backing_dentry - Get upper or lower dentry we should be using
 * @upper: The upper layer
 *
 * This is the helper that should be used to get the dentry of the inode that
 * will be used if this dentry were opened as a file.  It may be the upper
 * dentry or it may be a lower dentry pinned by the upper.
 *
 * Normal filesystems should not use this to access their own dentries.
 */
static inline struct dentry *d_backing_dentry(struct dentry *upper)
{
	return upper;
}

#endif	/* __LINUX_DCACHE_H */<|MERGE_RESOLUTION|>--- conflicted
+++ resolved
@@ -160,11 +160,8 @@
 	char *(*d_dname)(struct dentry *, char *, int);
 	struct vfsmount *(*d_automount)(struct path *);
 	int (*d_manage)(struct dentry *, bool);
-<<<<<<< HEAD
+	void (*d_canonical_path)(const struct dentry *, struct path *);
 	struct inode *(*d_select_inode)(struct dentry *, unsigned);
-=======
-	void (*d_canonical_path)(const struct dentry *, struct path *);
->>>>>>> 93790618
 } ____cacheline_aligned;
 
 /*
