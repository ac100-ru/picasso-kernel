--- conflicted
+++ resolved
@@ -656,17 +656,11 @@
 	struct rw_semaphore group_rwsem;
 #endif
 
-<<<<<<< HEAD
+	oom_flags_t oom_flags;
 	int oom_adj;		/* OOM kill score adjustment (bit shift) */
-	int oom_score_adj;	/* OOM kill score adjustment */
-	int oom_score_adj_min;	/* OOM kill score adjustment minimum value.
-				 * Only settable by CAP_SYS_RESOURCE. */
-=======
-	oom_flags_t oom_flags;
 	short oom_score_adj;		/* OOM kill score adjustment */
 	short oom_score_adj_min;	/* OOM kill score adjustment min value.
 					 * Only settable by CAP_SYS_RESOURCE. */
->>>>>>> 5f243b9b
 
 	struct mutex cred_guard_mutex;	/* guard against foreign influences on
 					 * credential calculations
