--- conflicted
+++ resolved
@@ -493,9 +493,6 @@
 	if (shmflg & SHM_HUGETLB) {
 		struct hstate *hs = hstate_sizelog((shmflg >> SHM_HUGE_SHIFT)
 						& SHM_HUGE_MASK);
-<<<<<<< HEAD
-		size_t hugesize = ALIGN(size, huge_page_size(hs));
-=======
 		size_t hugesize;
 
 		if (!hs) {
@@ -503,7 +500,6 @@
 			goto no_file;
 		}
 		hugesize = ALIGN(size, huge_page_size(hs));
->>>>>>> 3d7a434c
 
 		/* hugetlb_file_setup applies strict accounting */
 		if (shmflg & SHM_NORESERVE)
